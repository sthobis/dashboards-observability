/*
 * Copyright OpenSearch Contributors
 * SPDX-License-Identifier: Apache-2.0
 */

<<<<<<< HEAD
import {
  ApplicationStart,
  ChromeStart,
  CoreStart,
  HttpStart,
  IToasts,
  SavedObjectsClientContract,
} from '../../../../src/core/public';
=======
import { ApplicationStart, ChromeStart, CoreStart, HttpStart, IToasts } from '../../../../src/core/public';
import { SavedObjectsClientContract } from '../../../../src/core/public';
import { DashboardStart } from '../../../../src/plugins/dashboard/public';
>>>>>>> 1110e0cd
import PPLService from '../services/requests/ppl';

class CoreRefs {
  private static _instance: CoreRefs;

  public core?: CoreStart;
  public http?: HttpStart;
  public savedObjectsClient?: SavedObjectsClientContract;
  public pplService?: PPLService;
  public toasts?: IToasts;
  public chrome?: ChromeStart;
  public application?: ApplicationStart;
<<<<<<< HEAD
  public assistantEnabled?: boolean;
=======
  public dashboard?: DashboardStart;
  public dashboardProviders?: unknown;
>>>>>>> 1110e0cd
  private constructor() {
    // ...
  }

  public static get Instance() {
    // Do you need arguments? Make it a regular static method instead.
    return this._instance || (this._instance = new this());
  }
}

export const coreRefs = CoreRefs.Instance;<|MERGE_RESOLUTION|>--- conflicted
+++ resolved
@@ -3,7 +3,6 @@
  * SPDX-License-Identifier: Apache-2.0
  */
 
-<<<<<<< HEAD
 import {
   ApplicationStart,
   ChromeStart,
@@ -12,11 +11,7 @@
   IToasts,
   SavedObjectsClientContract,
 } from '../../../../src/core/public';
-=======
-import { ApplicationStart, ChromeStart, CoreStart, HttpStart, IToasts } from '../../../../src/core/public';
-import { SavedObjectsClientContract } from '../../../../src/core/public';
 import { DashboardStart } from '../../../../src/plugins/dashboard/public';
->>>>>>> 1110e0cd
 import PPLService from '../services/requests/ppl';
 
 class CoreRefs {
@@ -29,12 +24,9 @@
   public toasts?: IToasts;
   public chrome?: ChromeStart;
   public application?: ApplicationStart;
-<<<<<<< HEAD
   public assistantEnabled?: boolean;
-=======
   public dashboard?: DashboardStart;
   public dashboardProviders?: unknown;
->>>>>>> 1110e0cd
   private constructor() {
     // ...
   }
